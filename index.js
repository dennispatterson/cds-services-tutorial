--- conflicted
+++ resolved
@@ -53,11 +53,7 @@
   const token = authorizationHeader.replace('Bearer ', '');
   const aud = `${request.protocol}://${serviceHost}${request.originalUrl}`;
 
-<<<<<<< HEAD
   console.log(`Token for '${aud}' => ${token}\n`);
-=======
-  const isValid = true; // Verify token validity per https://cds-hooks.org/specification/current/#trusting-cds-clients
->>>>>>> ae32d526
 
   const publicKeySet = {
     "keys": [
