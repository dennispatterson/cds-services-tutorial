--- conflicted
+++ resolved
@@ -17,18 +17,13 @@
   },
   "homepage": "https://github.com/cerner/cds-services-tutorial#readme",
   "dependencies": {
-<<<<<<< HEAD
-    "axios": "^0.19.0",
+    "axios": "^0.19.2",
+    "body-parser": "^1.19.0",
+    "express": "^4.17.1",
     "fhir.js": "^0.0.20",
-    "body-parser": "^1.18.3",
-    "express": "^4.16.3",
-    "jsrsasign": "^8.0.12",
     "jsonwebtoken": "^8.5.1",
-    "jwk-to-pem": "^2.0.1"
-=======
-    "body-parser": "^1.19.0",
-    "express": "^4.17.1"
->>>>>>> ae32d526
+    "jsrsasign": "^8.0.15",
+    "jwk-to-pem": "^2.0.3"
   },
   "devDependencies": {
     "nodemon": "^1.19.4"
